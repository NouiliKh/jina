--- conflicted
+++ resolved
@@ -104,12 +104,4 @@
         # head check
         req = urllib.request.Request(args.index_data_url, method="HEAD")
         response = urllib.request.urlopen(req, timeout=5)
-<<<<<<< HEAD
-        self.assertEqual(response.status, 200)
-=======
         assert response.status == 200
-
-
-if __name__ == '__main__':
-    unittest.main()
->>>>>>> 9cabed9b
