--- conflicted
+++ resolved
@@ -65,40 +65,26 @@
 
 
 @pytest.mark.parametrize('field', ['tags__id', 'score__value'])
-<<<<<<< HEAD
-def test_ranking_evaluate_simple_driver(simple_rank_evaluate_driver,
-                                        ground_truth_pairs):
-    executor = PrecisionEvaluator(eval_at=2)
-    simple_rank_evaluate_driver.attach(executor=executor, pea=None)
-=======
 def test_ranking_evaluate_driver(simple_rank_evaluate_driver,
                                  ground_truth_pairs):
     simple_rank_evaluate_driver.attach(executor=PrecisionEvaluator(eval_at=2), runtime=None)
->>>>>>> 9eb55b1f
     simple_rank_evaluate_driver._apply_all(ground_truth_pairs)
     for pair in ground_truth_pairs:
         doc = pair.doc
         assert len(doc.evaluations) == 1
-        assert doc.evaluations[0].op_name == executor.metric
+        assert doc.evaluations[0].op_name == 'Precision@N'
         assert doc.evaluations[0].value == 1.0
 
 
 @pytest.mark.parametrize('field', ['tags__id', 'score__value'])
-<<<<<<< HEAD
-def test_ranking_evaluate_ruuningavg_driver(ruuningavg_rank_evaluate_driver,
-                                            ground_truth_pairs):
-    executor = PrecisionEvaluator(eval_at=2)
-    ruuningavg_rank_evaluate_driver.attach(executor=executor, pea=None)
-=======
-def test_ranking_evaluate_driver(ruuningavg_rank_evaluate_driver,
+def test_ranking_evaluate_driver_running_avg(ruuningavg_rank_evaluate_driver,
                                  ground_truth_pairs):
     ruuningavg_rank_evaluate_driver.attach(executor=PrecisionEvaluator(eval_at=2), runtime=None)
->>>>>>> 9eb55b1f
     ruuningavg_rank_evaluate_driver._apply_all(ground_truth_pairs)
     for pair in ground_truth_pairs:
         doc = pair.doc
         assert len(doc.evaluations) == 1
-        assert doc.evaluations[0].op_name == executor.metric
+        assert doc.evaluations[0].op_name == 'Precision@N'
         assert doc.evaluations[0].value == 1.0
 
 
@@ -155,12 +141,7 @@
                                                    eval_request):
     # this test proves that we can evaluate matches at chunk level,
     # proving that the driver can traverse in a parallel way docs and groundtruth
-<<<<<<< HEAD
-    executor = PrecisionEvaluator(eval_at=2)
-    simple_chunk_rank_evaluate_driver.attach(executor=executor, pea=None)
-=======
     simple_chunk_rank_evaluate_driver.attach(executor=PrecisionEvaluator(eval_at=2), runtime=None)
->>>>>>> 9eb55b1f
     simple_chunk_rank_evaluate_driver.eval_request = eval_request
     simple_chunk_rank_evaluate_driver()
 
@@ -171,7 +152,7 @@
         assert len(doc.chunks) == 1
         chunk = doc.chunks[0]
         assert len(chunk.evaluations) == 1  # evaluation done at chunk level
-        assert chunk.evaluations[0].op_name == executor.metric
+        assert chunk.evaluations[0].op_name == 'Precision@N'
         assert chunk.evaluations[0].value == 1.0
 
 
