{
  "files": [
    "README.md"
  ],
  "imageSize": 50,
  "commit": false,
  "contributorsSortAlphabetically": true,
  "contributors": [
    {
      "login": "hanxiao",
      "name": "Han Xiao",
      "avatar_url": "https://avatars2.githubusercontent.com/u/2041322?v=4",
      "profile": "https://hanxiao.io",
      "contributions": [
        "code"
      ]
    },
    {
<<<<<<< HEAD
      "login": "JoanFM",
      "name": "Joan Fontanals",
      "avatar_url": "https://avatars3.githubusercontent.com/u/19825685?v=4",
      "profile": "http://www.linkedin.com/in/joanfontanalsmartinez/",
=======
      "login": "roccia",
      "name": "Weizhen Yan",
      "avatar_url": "https://avatars3.githubusercontent.com/u/5943684?v=4",
      "profile": "http://weizhen.rocks",
>>>>>>> 04b11a94
      "contributions": [
        "code"
      ]
    }
  ],
  "contributorsPerLine": 7,
  "projectName": "jina",
  "projectOwner": "jina-ai",
  "repoType": "github",
  "repoHost": "https://github.com",
  "skipCi": true
}<|MERGE_RESOLUTION|>--- conflicted
+++ resolved
@@ -16,17 +16,19 @@
       ]
     },
     {
-<<<<<<< HEAD
       "login": "JoanFM",
       "name": "Joan Fontanals",
       "avatar_url": "https://avatars3.githubusercontent.com/u/19825685?v=4",
       "profile": "http://www.linkedin.com/in/joanfontanalsmartinez/",
-=======
+      "contributions": [
+        "code"
+      ]
+    },
+    {
       "login": "roccia",
       "name": "Weizhen Yan",
       "avatar_url": "https://avatars3.githubusercontent.com/u/5943684?v=4",
       "profile": "http://weizhen.rocks",
->>>>>>> 04b11a94
       "contributions": [
         "code"
       ]
