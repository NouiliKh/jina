--- conflicted
+++ resolved
@@ -3,13 +3,9 @@
 
 import mimetypes
 import os
-<<<<<<< HEAD
-from typing import Dict, Any, Iterable, Tuple, List, Union
-=======
 import urllib.parse
 import urllib.request
-from typing import Dict, Any, Iterable, Tuple
->>>>>>> 46bb0cd3
+from typing import Dict, Any, Iterable, Tuple, List, Union
 
 import numpy as np
 
