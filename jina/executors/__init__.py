--- conflicted
+++ resolved
@@ -388,17 +388,15 @@
 
     @classmethod
     def load_config(cls: Type[AnyExecutor], source: Union[str, TextIO], separated_workspace: bool = False,
-<<<<<<< HEAD
-                    replica_id: int = 0, pod_id: Optional[int] = None) -> AnyExecutor:
-=======
-                    pea_id: int = 0) -> AnyExecutor:
->>>>>>> c3634202
+                    pea_id: int = 0, pod_id: Optional[int] = None) -> AnyExecutor:
+
         """Build an executor from a YAML file.
 
-        :param filename: the file path of the YAML file or a ``TextIO`` stream to be loaded from
+        :param source: the file path of the YAML file or a ``TextIO`` stream to be loaded from
         :param separated_workspace: the dump and data files associated to this executor will be stored separately for
                 each parallel pea, which will be indexed by the ``pea_id``
         :param pea_id: the id of the storage of this parallel pea, only effective when ``separated_workspace=True``
+        :param pod_id: the identifier of the pod. Useful for logging purposes
         :return: an executor object
         """
         if not source: raise FileNotFoundError
@@ -427,14 +425,9 @@
                         raise TypeError(f'{type(mod)!r} is not acceptable, only str or list are acceptable')
 
                 tmp['metas']['separated_workspace'] = separated_workspace
-<<<<<<< HEAD
-                tmp['metas']['replica_id'] = replica_id
+                tmp['metas']['pea_id'] = pea_id
                 if pod_id:
                     tmp['metas']['pod_id'] = pod_id
-=======
-                tmp['metas']['pea_id'] = pea_id
->>>>>>> c3634202
-
             else:
                 raise EmptyExecutorYAML(f'{source} is empty? nothing to read from there')
 
@@ -443,9 +436,7 @@
             stream = StringIO()
             yaml.dump(tmp, stream)
             tmp_s = stream.getvalue().strip().replace('__tag: ', '!')
-            executor = yaml.load(tmp_s)
-
-            return executor
+            return yaml.load(tmp_s)
 
     @staticmethod
     def load(filename: str = None) -> AnyExecutor:
