__copyright__ = "Copyright (c) 2020 Jina AI Limited. All rights reserved."
__license__ = "Apache-2.0"

import asyncio
from typing import Dict, Union, Callable

<<<<<<< HEAD
from .python.helper import callback_exec, pprint_routes
from ..excepts import GRPCServerError
=======
from ..helper import configure_event_loop
>>>>>>> af36ae6f
from ..logging import JinaLogger
from ..peapods.pea import BasePea
from ..peapods.zmq import CtrlZmqlet
from ..proto.serializer import RequestProto

if False:
    import argparse
    from ..types.request import Request
    from .python import PyClient, InputFnType


def py_client(**kwargs) -> 'PyClient':
    """A simple Python client for connecting to the gateway.

    For acceptable ``kwargs``, please refer to :command:`jina client --help`

    Example, assuming a Flow is "standby" on 192.168.1.100, with port_expose at 55555.

    .. highlight:: python
    .. code-block:: python

        from jina.clients import py_client

        # to test connectivity
        await py_client(host='192.168.1.100', port_expose=55555).dry_run()

        # to search
        await py_client(host='192.168.1.100', port_expose=55555).search(input_fn, output_fn)

        # to index
        await py_client(host='192.168.1.100', port_expose=55555).index(input_fn, output_fn)

    .. note::
        to perform `index`, `search` or `train`, py_client needs to be awaited, as it is a coroutine

    """
    from ..parser import set_client_cli_parser
    from ..helper import get_parsed_args
    from .python import PyClient
    _, args, _ = get_parsed_args(kwargs, set_client_cli_parser(), 'Client')
    return PyClient(args)


def py_client_runtime(mode, input_fn, output_fn, **kwargs) -> None:
    """ This method allows callback execution of client process in main process

    PyClient writes the response from servicer in a PAIR-BIND socket.
    Main process reads from it using PAIR-CONNECT.

    """
    from zmq.error import Again
    from ..parser import set_client_cli_parser
    from ..helper import get_parsed_args
    _, args, _ = get_parsed_args(kwargs, set_client_cli_parser(), 'Client')

    # setting this manually to avoid exposing on CLI
    args.runtime = 'process'

    with JinaLogger(context='PyClientRuntime') as logger:
        with CtrlZmqlet(is_bind=False) as zmqlet:
            # note: we don't use async zmq context here on the main process
            with PyClientRuntime(args, mode=mode, input_fn=input_fn, output_fn=output_fn,
                                 address=zmqlet.address, **kwargs):
                while True:
                    try:
                        msg = zmqlet.sock.recv()
                        if msg == b'TERMINATE':
                            # ideal way of exit, but PyClient socket might have closed before we recv it here
                            logger.debug('received terminate message from the client response stream')
                            zmqlet.sock.send_string('')
                            break
                        on_error = kwargs['on_error'] if 'on_error' in kwargs else pprint_routes
                        on_always = kwargs['on_always'] if 'on_always' in kwargs else None
                        grpc_response = RequestProto.FromString(msg)

                        callback_exec(response=grpc_response, on_done=output_fn, on_error=on_error,
                                      on_always=on_always, continue_on_error=args.continue_on_error,
                                      logger=logger)
                        zmqlet.sock.send_string('')

                    except Again:
                        logger.warning(f'waited for 10 secs for PyClient to respond. breaking')
                        break


class PyClientRuntime(BasePea):
    """ This class allows `PyClient` to run in a different process/thread"""

    def __init__(self,
                 args: Union['argparse.Namespace', Dict],
                 mode: str,
                 input_fn: 'InputFnType',
                 output_fn: Callable[['Request'], None],
                 address: str = None,
                 **kwargs):
        super().__init__(args)
        self.mode = mode
        self.input_fn = input_fn
        self.output_fn = output_fn
        self._address = address
        self._kwargs = kwargs

    async def _loop_body(self):
        """
        Unlike other peas (gateway, remote), PyClientRuntime shouldn't wait for flow closure
        This should await `index`, `search` or `train` & then close itself, rather than relying on terminate signal
        """
        try:
            await self.grpc_client.__aenter__()
        except GRPCServerError:
            self.logger.error('couldn\'t connect to PyClient. exiting')
            self.loop_teardown()
            return
        self.primary_task = asyncio.get_running_loop().create_task(
            getattr(self.grpc_client, self.mode)(self.input_fn, self.output_fn, **self._kwargs)
        )
        try:
            await self.primary_task
        except asyncio.CancelledError:
            self.logger.debug(f'{self.mode} operation got cancelled manually')

    def loop_body(self):
        from .python import PyClient
        configure_event_loop()
        self.grpc_client = PyClient(args=self.args, address=self._address)
        self.is_ready_event.set()
        asyncio.get_event_loop().run_until_complete(self._loop_body())

    async def _loop_teardown(self):
        if not self.grpc_client.is_closed:
            await self.grpc_client.close()

    def loop_teardown(self):
        if hasattr(self, 'grpc_client'):
            if hasattr(self, 'primary_task'):
                if not self.primary_task.done():
                    self.primary_task.cancel()
                asyncio.get_event_loop().run_until_complete(self._loop_teardown())
            self.is_shutdown.set()

    def close(self) -> None:
        self.is_shutdown.wait()
        if not self.daemon:
            self.logger.close()
            self.join()<|MERGE_RESOLUTION|>--- conflicted
+++ resolved
@@ -4,12 +4,7 @@
 import asyncio
 from typing import Dict, Union, Callable
 
-<<<<<<< HEAD
-from .python.helper import callback_exec, pprint_routes
-from ..excepts import GRPCServerError
-=======
 from ..helper import configure_event_loop
->>>>>>> af36ae6f
 from ..logging import JinaLogger
 from ..peapods.pea import BasePea
 from ..peapods.zmq import CtrlZmqlet
